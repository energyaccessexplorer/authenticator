module energyaccessexplorer.org/authenticator

<<<<<<< HEAD
go 1.23.1

require (
	github.com/golang-jwt/jwt/v4 v4.5.1
	github.com/joho/godotenv v1.5.1
	github.com/stretchr/testify v1.10.0
)

require (
	github.com/davecgh/go-spew v1.1.1 // indirect
	github.com/golang-jwt/jwt/v5 v5.2.1
	github.com/pmezard/go-difflib v1.0.0 // indirect
	gopkg.in/yaml.v3 v3.0.1 // indirect
)
=======
go 1.23.1
>>>>>>> fd413555
<|MERGE_RESOLUTION|>--- conflicted
+++ resolved
@@ -1,20 +1,3 @@
 module energyaccessexplorer.org/authenticator
 
-<<<<<<< HEAD
-go 1.23.1
-
-require (
-	github.com/golang-jwt/jwt/v4 v4.5.1
-	github.com/joho/godotenv v1.5.1
-	github.com/stretchr/testify v1.10.0
-)
-
-require (
-	github.com/davecgh/go-spew v1.1.1 // indirect
-	github.com/golang-jwt/jwt/v5 v5.2.1
-	github.com/pmezard/go-difflib v1.0.0 // indirect
-	gopkg.in/yaml.v3 v3.0.1 // indirect
-)
-=======
-go 1.23.1
->>>>>>> fd413555
+go 1.23.1